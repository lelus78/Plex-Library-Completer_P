--- conflicted
+++ resolved
@@ -16,11 +16,7 @@
 from .utils.helperClasses import UserInputs, Playlist as PlexPlaylist, Track as PlexTrack
 from .utils.spotify import spotify_playlist_sync
 from .utils.downloader import download_single_track_with_streamrip, DeezerLinkFinder
-<<<<<<< HEAD
-from .utils.soulseek import SoulseekClient
-=======
-from .utils.soulseek import queue_search, is_enabled as soulseek_enabled
->>>>>>> 9d9430ec
+from .utils.soulseek import queue_search, SoulseekClient, is_enabled as soulseek_enabled
 from .utils.gemini_ai import configure_gemini, get_plex_favorites_by_id, generate_playlist_prompt, get_gemini_playlist_data
 from .utils.weekly_ai_manager import manage_weekly_ai_playlist
 from .utils.plex import update_or_create_plex_playlist, search_plex_track
@@ -274,17 +270,9 @@
         logger.error(f"Error during forced playlist scan: {e}", exc_info=True)
 
 
-<<<<<<< HEAD
 def run_downloader_only():
     """Reads missing tracks from DB and tries to download them."""
-=======
-def run_downloader_only(source: str = "Deezer"):
-    """Reads missing tracks from DB, searches for links in parallel and starts download.
-
-    Args:
-        source: origin of the download (for logs).
-    """
->>>>>>> 9d9430ec
+
     logger.info("--- Starting automatic search and download for missing tracks from DB ---")
     missing_tracks_from_db = get_missing_tracks()
     
@@ -293,13 +281,9 @@
         return False
 
     logger.info(f"Found {len(missing_tracks_from_db)} missing tracks. Starting parallel link search...")
-<<<<<<< HEAD
     tracks_with_links = []  # (track_id, link)
     unresolved_tracks = []  # tracks without Deezer link
-=======
-    tracks_with_links = []  # Lista di (track_id, link) per mantenere associazione
-    tracks_without_links = []
->>>>>>> 9d9430ec
+
     
     # Use ThreadPoolExecutor to parallelize network requests
     with concurrent.futures.ThreadPoolExecutor(max_workers=3) as executor:
@@ -312,15 +296,10 @@
             if link:
                 track_id = track[0]
                 tracks_with_links.append((track_id, link))
-<<<<<<< HEAD
                 logger.info(f"Link found for '{track[1]}' by '{track[2]}' via Deezer: {link}")
             else:
                 unresolved_tracks.append(track)
-=======
-                logger.info(f"Link found for '{track[1]}' by '{track[2]}': {link}")
-            else:
-                tracks_without_links.append(track)
->>>>>>> 9d9430ec
+
 
     if tracks_with_links:
         logger.info(f"Found {len(tracks_with_links)} links to download.")
@@ -335,27 +314,16 @@
         # Download each unique link and update all associated tracks
         for link, track_ids in unique_links.items():
             try:
-<<<<<<< HEAD
                 logger.info(f"Starting download from Deezer: {link} (for {len(track_ids)} tracks)")
                 download_single_track_with_streamrip(link)
                 for track_id in track_ids:
                     update_track_status(track_id, 'downloaded')
                     logger.info(f"Status updated to 'downloaded' for track ID {track_id}")
-=======
-                logger.info(f"Starting download from {source}: {link} (for {len(track_ids)} tracks)")
-                download_single_track_with_streamrip(link, source=source)
-                
-                # Update status of all tracks associated with this link
-                for track_id in track_ids:
-                    update_track_status(track_id, 'downloaded', source=source)
-                    logger.info(f"Status updated to 'downloaded' from {source} for track ID {track_id}")
-                    
->>>>>>> 9d9430ec
+
             except Exception as e:
                 logger.error(f"Error during download of {link}: {e}")
                 for track_id in track_ids:
                     logger.warning(f"Download failed for track ID {track_id}")
-<<<<<<< HEAD
 
     # Process unresolved tracks with Soulseek if enabled
     slsk_client = SoulseekClient()
@@ -368,23 +336,7 @@
             logger.warning(f"No source found for '{title}' by '{artist}'")
 
     return bool(tracks_with_links or unresolved_tracks)
-=======
-        
-        return True
-
-    if tracks_without_links and soulseek_enabled():
-        logger.info(f"Queueing {len(tracks_without_links)} tracks on Soulseek")
-        for track in tracks_without_links:
-            query = f"{track[2]} {track[1]}"  # artist title
-            if queue_search(query):
-                update_track_status(track[0], 'queued')
-    elif tracks_without_links:
-        logger.info("Soulseek disabled or token missing; skipping queue")
-
-    if tracks_with_links:
-        return True
-    return False
->>>>>>> 9d9430ec
+
 
 
 def rescan_and_update_missing():
